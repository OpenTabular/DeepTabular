--- conflicted
+++ resolved
@@ -34,19 +34,7 @@
           cache: 'poetry'
 
       - name: Install Dependencies
-<<<<<<< HEAD
-        run: |
-          python -m pip install --upgrade pip
-          poetry install
-          pip install pytest
-
-      - name: Install Package Locally
-        run: |
-          poetry build
-          pip install dist/*.whl  # Install the built package to fix "No module named 'deeptab'"
-=======
         run: poetry install
->>>>>>> 03e3146e
 
       - name: Run Unit Tests
         run: poetry run pytest tests/ -v
