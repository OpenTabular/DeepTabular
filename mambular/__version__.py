--- conflicted
+++ resolved
@@ -16,8 +16,5 @@
 #
 
 # The following line *must* be the last in the module, exactly as formatted:
-<<<<<<< HEAD
+
 __version__ = "1.3.0"
-=======
-__version__ = "1.2.1"
->>>>>>> 628182fd
